--- conflicted
+++ resolved
@@ -1,11 +1,6 @@
 ---
 title: Playground
 ---
-<<<<<<< HEAD
-=======
-
-import { Screenshot } from "/snippets/Screenshot.mdx";
->>>>>>> 612986b3
 
 The Playground provides an interactive environment where you can craft prompts, select models, and immediately see the generated outputs. This makes it ideal for rapid iteration and experimentation with different prompt engineering techniques.
 
