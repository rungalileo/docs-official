---
title: Annotations
<<<<<<< HEAD
---

import { Screenshot } from '/snippets/Screenshot.mdx';
import SnippetAnnotations1 from '/snippets/code/multilingual/annotations/annotations-1.mdx';
import SnippetAnnotations2 from '/snippets/code/multilingual/annotations/annotations-2.mdx';
import SnippetAnnotations3 from '/snippets/code/multilingual/annotations/annotations-3.mdx';
import SnippetAnnotations4 from '/snippets/code/multilingual/annotations/annotations-4.mdx';
import SnippetAnnotations5 from '/snippets/code/multilingual/annotations/annotations-5.mdx';
import SnippetAnnotations6 from '/snippets/code/multilingual/annotations/annotations-6.mdx';
import SnippetAnnotations7 from '/snippets/code/multilingual/annotations/annotations-7.mdx';
import SnippetAnnotations8 from '/snippets/code/multilingual/annotations/annotations-8.mdx';

Galileo's **Annotations** feature helps teams label, categorize, and analyze model outputs more effectively. Annotations provide a structured way to add human-in-the-loop feedback, highlight model behavior patterns, and guide future improvements to datasets and models.

## Overview: What Are Annotations?

**Annotations** are tags and metadata that can be used to label predictions, inputs, or other artifacts during model development and evaluation. They help **organize, classify, and track model behavior** during experimentation and production.

You can see the tags and metadata in the [Log Streams](/concepts/logstreams) section of the [Galileo Console](https://app.galileo.ai/).

These labels can represent:

- Model issues (e.g., `label_mismatch`, `low_confidence`)
- Observations from human reviewers (e.g., `grammar_error`, `ambiguous_input`)
- Dataset quality notes (e.g., `duplicate_sample`, `out_of_distribution`)
- Business-specific labels (e.g., `escalation_required`, `VIP_customer`)

### Why Use Annotations?

Annotations are particularly useful for:

- **Team collaboration**: Share insights across teams with consistent tagging systems.
- **Tracking model behavior**: Label samples where the model fails or performs below expectations.
- **Data quality analysis**: Flag problematic or noisy inputs for later review or exclusion.
- **Model evaluation**: Filter and analyze annotated data to evaluate model performance on specific slices.
- **Automated improvement**: Create feedback loops between model outputs and annotation-guided dataset refinement.

---

## Getting Started with Annotations

Follow this step-by-step guide to get started using **Annotations** in your AI projects.

### Prerequisites

First, follow the [Getting Started with Galileo](/getting-started/quickstart) guide if you don't already have a Galileo Project set up.

Then, use the following steps to add annotations to your Project.

### Step 1: Open Your Galileo App

Open your Galileo application in your code editor.

In this guide, we are using the **finished demo application** from the [Getting Started](/getting-started/quickstart) guide.

Each code snippet in the following steps will be added to the end of the [Getting Started](/getting-started/quickstart) demo code.

<CodeGroup>
<SnippetAnnotations1 />
</CodeGroup>

### Step 2: Define Tags and Metadata

Create **descriptive tags and metadata** to be attached to your logs. Both [Spans](/concepts/spans) and [Traces](/concepts/traces) can have their own tags and metadata.

Define `tags` as a list of relevant labels, and `metadata` as a dictionary of label types and their values. The individual tag and metadata values must be strings.

- **NOTE** : The `answer` variable is set to the raw text output of the model so that it can be used later.

<CodeGroup>
<SnippetAnnotations2 />
</CodeGroup>

### Step 3: Initialize Galileo Logger

Initialize logging by importing and calling the **Galileo Logger**.

The **Project name** and **Log Stream name** are used as inputs to define in which Galileo Project and log stream the logs will be created.

After running our application, the logs will appear in the chosen Project's log stream in the [Galileo Console](https://app.galileo.ai/).

<CodeGroup>
<SnippetAnnotations3 />
</CodeGroup>

### Step 4: Initialize New Trace

Initialize a new [Trace](/concepts/traces) to start listening for data to log.

By using the `tags` and `metadata` inputs, our annotations are attached to the Trace.

_From your terminal, execute (replace placeholders with real values):_

<CodeGroup>
<SnippetAnnotations4 />
</CodeGroup>

### Step 5: Create New Span

Create a new [Span](/concepts/spans) containing the data created by running the LLM.

By using the `tags` and `metadata` inputs, our annotations are attached to the Span.

**NOTE** : In this guide, the tags and metadata used for the Span and the Trace are identical. But, they don't have to be. You can use different tags and metadata for Spans and the Traces they're attached to.

<CodeGroup>
<SnippetAnnotations5 />
</CodeGroup>

### Step 6: Close Trace & Push Logs

To close the new Trace and **complete the logging session**, we use `logger.conclude()` with the LLM's raw text output as the input.

Then, `logger.flush()` pushes the logs to the selected Project's [Log Stream](/concepts/logstreams).

<CodeGroup>
<SnippetAnnotations6 />
</CodeGroup>

### Step 7: Review Your Code

By adding each previous code snippet to your Galileo application, it is ready to run and create annotated logs.

Below is the **final combined application code** for the [Getting Started](/getting-started/quickstart) demo application, with our annotated log functionality added to it. 

<CodeGroup>
<SnippetAnnotations7 />
</CodeGroup>

### Step 8: Run Your Application

Run your Galileo application.

If your application file is named `app` (as in the [Getting Started](/getting-started/quickstart) demo), you can run it by using the following command in your terminal.

<CodeGroup>
<SnippetAnnotations8 />
</CodeGroup>

### Step 9: Open Project in Galileo Console

In the [Galileo Console](https://app.galileo.ai/), select your Project and Log Stream in the top-left corner.

For **each time you run your application**, you will see a new Trace entry in your Log Stream.

Each metadata key-value pair is displayed in its own column, which can be used for sorting and filtering.

<Screenshot
  alt="Log Stream"
  imageUrl="/images/console-ui/annotated-log-stream.png"
/>

### Step 10: View Trace Annotations

Click on an entry in the list.

You will see the data logged to the Trace. This includes:
- The raw text input (because we initialized the Trace with `input=prompt`)
- The raw text output from the LLM (because we closed the Trace with `logger.conclude(answer)`)
- The tags and metadata we created (found in the **Parameters** section in the top-right)

<Screenshot
  alt="Annotated Trace"
  imageUrl="/images/console-ui/annotated-trace.png"
/>

### Step 11: View Span Annotations

With the Trace open, click the `llm` button below `Trace` in the data map on the left.

You will see the data logged to the Span. This includes:
- The complete JSON LLM input (because we created the Span with `input=[{"role": "system", "content": prompt}]`)
- The complete JSON LLM output (because we created the Span with `output=response.choices[0].message.content`)
- The tags and metadata we created (found in the **Parameters** section in the top-right)

<Screenshot
  alt="Annotated Span"
  imageUrl="/images/console-ui/annotated-span.png"
/>

## Next Steps:

Continue testing, customizing, and incorporating tags and metadata into your AI project development process and implementation.

Use **Annotations** to:
- Keep your [experimentation](/getting-started/experiments/overview) process organized
- Coordinate with your team and track development
- Track individual steps in your AI project with [Traces](/concepts/traces) containing multiple [Spans](/concepts/spans) that each have their own distinct annotations
- Use the tag and metadata values in your code to automate alerts and improvements
=======
---
>>>>>>> c290e685
<|MERGE_RESOLUTION|>--- conflicted
+++ resolved
@@ -1,6 +1,5 @@
 ---
 title: Annotations
-<<<<<<< HEAD
 ---
 
 import { Screenshot } from '/snippets/Screenshot.mdx';
@@ -50,7 +49,7 @@
 
 Then, use the following steps to add annotations to your Project.
 
-### Step 1: Open Your Galileo App
+### Step 1: Open Your Galileo App
 
 Open your Galileo application in your code editor.
 
@@ -62,7 +61,7 @@
 <SnippetAnnotations1 />
 </CodeGroup>
 
-### Step 2: Define Tags and Metadata
+### Step 2: Define Tags and Metadata
 
 Create **descriptive tags and metadata** to be attached to your logs. Both [Spans](/concepts/spans) and [Traces](/concepts/traces) can have their own tags and metadata.
 
@@ -74,7 +73,7 @@
 <SnippetAnnotations2 />
 </CodeGroup>
 
-### Step 3: Initialize Galileo Logger
+### Step 3: Initialize Galileo Logger
 
 Initialize logging by importing and calling the **Galileo Logger**.
 
@@ -86,7 +85,7 @@
 <SnippetAnnotations3 />
 </CodeGroup>
 
-### Step 4: Initialize New Trace
+### Step 4: Initialize New Trace
 
 Initialize a new [Trace](/concepts/traces) to start listening for data to log.
 
@@ -98,7 +97,7 @@
 <SnippetAnnotations4 />
 </CodeGroup>
 
-### Step 5: Create New Span
+### Step 5: Create New Span
 
 Create a new [Span](/concepts/spans) containing the data created by running the LLM.
 
@@ -110,7 +109,7 @@
 <SnippetAnnotations5 />
 </CodeGroup>
 
-### Step 6: Close Trace & Push Logs
+### Step 6: Close Trace & Push Logs
 
 To close the new Trace and **complete the logging session**, we use `logger.conclude()` with the LLM's raw text output as the input.
 
@@ -120,7 +119,7 @@
 <SnippetAnnotations6 />
 </CodeGroup>
 
-### Step 7: Review Your Code
+### Step 7: Review Your Code
 
 By adding each previous code snippet to your Galileo application, it is ready to run and create annotated logs.
 
@@ -130,7 +129,7 @@
 <SnippetAnnotations7 />
 </CodeGroup>
 
-### Step 8: Run Your Application
+### Step 8: Run Your Application
 
 Run your Galileo application.
 
@@ -140,7 +139,7 @@
 <SnippetAnnotations8 />
 </CodeGroup>
 
-### Step 9: Open Project in Galileo Console
+### Step 9: Open Project in Galileo Console
 
 In the [Galileo Console](https://app.galileo.ai/), select your Project and Log Stream in the top-left corner.
 
@@ -153,7 +152,7 @@
   imageUrl="/images/console-ui/annotated-log-stream.png"
 />
 
-### Step 10: View Trace Annotations
+### Step 10: View Trace Annotations
 
 Click on an entry in the list.
 
@@ -167,7 +166,7 @@
   imageUrl="/images/console-ui/annotated-trace.png"
 />
 
-### Step 11: View Span Annotations
+### Step 11: View Span Annotations
 
 With the Trace open, click the `llm` button below `Trace` in the data map on the left.
 
@@ -189,7 +188,4 @@
 - Keep your [experimentation](/getting-started/experiments/overview) process organized
 - Coordinate with your team and track development
 - Track individual steps in your AI project with [Traces](/concepts/traces) containing multiple [Spans](/concepts/spans) that each have their own distinct annotations
-- Use the tag and metadata values in your code to automate alerts and improvements
-=======
----
->>>>>>> c290e685
+- Use the tag and metadata values in your code to automate alerts and improvements