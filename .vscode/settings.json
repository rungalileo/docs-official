{
    "cSpell.words": [
        "Agentic",
        "automations",
        "bleu",
<<<<<<< HEAD
        "explainability",
        "logstreams",
        "reranking"
=======
        "CPNI",
        "Linecap",
        "Linejoin",
        "logstreams",
        "Mintlify"
>>>>>>> c605fcc1
    ]
}<|MERGE_RESOLUTION|>--- conflicted
+++ resolved
@@ -3,16 +3,13 @@
         "Agentic",
         "automations",
         "bleu",
-<<<<<<< HEAD
         "explainability",
         "logstreams",
-        "reranking"
-=======
+        "reranking",
         "CPNI",
         "Linecap",
         "Linejoin",
         "logstreams",
         "Mintlify"
->>>>>>> c605fcc1
     ]
 }