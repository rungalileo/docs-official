{
    "cSpell.words": [
        "Agentic",
        "automations",
        "bleu",
<<<<<<< HEAD
=======
        "explainability",
        "logstreams",
        "reranking",
>>>>>>> 24011abf
        "CPNI",
        "Linecap",
        "Linejoin",
        "logstreams",
        "Mintlify"
    ]
}<|MERGE_RESOLUTION|>--- conflicted
+++ resolved
@@ -3,12 +3,9 @@
         "Agentic",
         "automations",
         "bleu",
-<<<<<<< HEAD
-=======
         "explainability",
         "logstreams",
         "reranking",
->>>>>>> 24011abf
         "CPNI",
         "Linecap",
         "Linejoin",
