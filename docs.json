{
  "$schema": "https://mintlify.com/docs.json",
  "theme": "mint",
  "name": "Galileo",
  "banner": {
    "content": "ℹ️ These docs are for the free version of Galileo. Documentation for current customers can be found [here](https://docs.galileo.ai/galileo).",
    "dismissible": true
  },
  "colors": {
    "primary": "#4a2ff9",
    "light": "#de00b2",
    "dark": "#4a2ff9"
  },
  "favicon": "/favicon.png",
  "navigation": {
    "groups": [
      {
        "group": "Overview",
        "pages": [
          "what-is-galileo",
          "release-notes"
        ]
      },
      {
        "group": "Getting Started",
        "pages": [
          "getting-started/quickstart",
          "getting-started/how-to-use-galileo",
          "getting-started/logging",
          "getting-started/experiments"
        ]
      },
      {
        "group": "SDK/API",
        "pages": [
          {
            "group": "Python SDK Reference",
            "icon": "python",
            "pages": [
              "sdk-api/python/overview",
              {
                "group": "Wrappers",
                "icon": "box",
                "pages": [
                  "sdk-api/python/wrappers/wrappers-overview",
                  "sdk-api/python/wrappers/openai"
                ]
              },
              {
                "group": "Core Logging",
                "icon": "terminal",
                "pages": [
                  "sdk-api/python/logging/log-decorator",
                  "sdk-api/python/logging/galileo-context",
                  "sdk-api/python/logging/galileo-logger"
                ]
              },
              "sdk-api/python/datasets",
              "sdk-api/python/experiments",
              "sdk-api/python/prompts",
              "sdk-api/python/reference"
            ]
          },
          {
            "group": "TypeScript SDK Reference",
            "icon": "node-js",
            "pages": [
              "sdk-api/typescript/overview",
              {
                "group": "Wrappers",
                "icon": "box",
                "pages": [
                  "sdk-api/typescript/wrappers/wrappers-overview",
                  "sdk-api/typescript/wrappers/openai"
                ]
              },
              {
                "group": "Core Logging",
                "icon": "terminal",
                "pages": [
                  "sdk-api/typescript/logging/log-function-wrapper",
                  "sdk-api/typescript/logging/galileo-logger"
                ]
              },
              "sdk-api/typescript/datasets",
              "sdk-api/typescript/experiments",
              "sdk-api/typescript/prompts",
              "sdk-api/typescript/reference"
            ]
          }
        ]
      },
      {
        "group": "How-to Guides",
        "pages": [
          "how-to-guides/overview",
          {
            "group": "Conversational AI",
            "pages": [
              "how-to-guides/conversational-ai/basic-example",
              "how-to-guides/conversational-ai/instruction-adherence",
              "how-to-guides/conversational-ai/fixing-hallucinations-and-factual-errors",
              "how-to-guides/conversational-ai/reducing-hesitation-and-uncertainty"
            ]
          },
          {
            "group": "Retrieval-Augmented Generation",
            "pages": [
              "how-to-guides/rag/basic-example",
              "how-to-guides/rag/preventing-out-of-context-information",
              "how-to-guides/rag/maximizing-chunk-utilization",
              "how-to-guides/rag/ensuring-complete-use-of-retrieved-data"
            ]
          },
          {
            "group": "Agentic AI",
            "pages": [
              "how-to-guides/agentic-ai/basic-example"
            ]
          }
        ]
      },
      {
        "group": "Cookbooks",
        "pages": [
          {
            "group": "Use Cases",
<<<<<<< HEAD
            "pages": [
              "cookbooks/use-cases/agent-weather-vibes-app"
            ]
=======
            "pages": ["cookbooks/use-cases/agent-weather-vibes-app", "cookbooks/use-cases/agent-langchain"]
>>>>>>> 2e142a68
          },
          {
            "group": "Features",
            "pages": [
              {
                "group": "Metrics",
                "pages": [
                  "cookbooks/features/metrics/custom-metrics-ui-llm",
                  "cookbooks/features/metrics/custom-metrics-ui-code"
                ]
              }
            ]
          }
        ]
      },
      {
        "group": "Integrations",
        "pages": [
          "integrations/openai-agent-integration",
          "integrations/otel"
        ]
      },
      {
        "group": "Concepts",
        "pages": [
          {
            "group": "Metrics",
            "pages": [
              "concepts/metrics/overview",
              {
                "group": "Response Quality",
                "pages": [
                  "concepts/metrics/response-quality/instruction-adherence",
                  "concepts/metrics/response-quality/chunk-utilization",
                  "concepts/metrics/response-quality/chunk-attribution",
                  "concepts/metrics/response-quality/chunk-relevance",
                  "concepts/metrics/response-quality/completeness",
                  "concepts/metrics/response-quality/correctness",
                  "concepts/metrics/response-quality/ground-truth-adherence"
                ]
              },
              {
                "group": "Agentic AI",
                "pages": [
                  "concepts/metrics/agentic/action-advancement",
                  "concepts/metrics/agentic/tool-selection-quality",
                  "concepts/metrics/agentic/tool-error"
                ]
              },
              {
                "group": "Model Confidence",
                "pages": [
                  "concepts/metrics/model-confidence/uncertainty",
                  "concepts/metrics/model-confidence/prompt-perplexity"
                ]
              },
              {
                "group": "Safety and Compliance",
                "pages": [
                  "concepts/metrics/safety-and-compliance/prompt-injection",
                  "concepts/metrics/safety-and-compliance/pii",
                  "concepts/metrics/safety-and-compliance/sexism",
                  "concepts/metrics/safety-and-compliance/toxicity"
                ]
              },
              {
                "group": "Expression and Readability",
                "pages": [
                  "concepts/metrics/expression-and-readability/tone",
                  "concepts/metrics/expression-and-readability/bleu-and-rouge"
                ]
              }
            ]
          },
          "concepts/projects",
          "concepts/logstreams",
          "concepts/traces",
          "concepts/spans",
          {
            "group": "Experiments",
            "pages": [
              "concepts/experiments/overview",
              "concepts/experiments/datasets",
              "concepts/experiments/running-experiments-in-console",
              "concepts/experiments/running-experiments"
            ]
          },
          "concepts/playground"
        ]
      },
      {
        "group": "API Reference",
        "openapi": {
          "source": "https://api.acme.rungalileo.io/public/openapi.json"
        }
      },
      {
        "group": "References",
        "pages": [
          "references/faqs/faqs",
          "references/faqs/troubleshooting"
        ]
      }
    ]
  },
  "logo": {
    "light": "/logo/light.svg",
    "dark": "/logo/dark.svg"
  },
  "background": {
    "decoration": "gradient"
  },
  "navbar": {
    "primary": {
      "type": "button",
      "label": "Sign Up",
      "href": "https://app.galileo.ai/sign-up"
    }
  },
  "integrations": {
    "gtm": {
      "tagId": "GTM-585ZMNLS"
    }
  },
  "redirects": [
    {
      "source": "/how-to-guides/conversational-ai/fixing-hallucinations-and-facutal-erros",
      "destination": "/how-to-guides/conversational-ai/fixing-hallucinations-and-factual-errors"
    },
    {
      "source": "/concepts/datasets",
      "destination": "/concepts/experiments/datasets"
    },
    {
      "source": "/getting-started/experiments/datasets",
      "destination": "/concepts/experiments/datasets"
    },
    {
      "source": "/getting-started/experiments/running-experiments-in-console",
      "destination": "/concepts/experiments/running-experiments-in-console"
    },
    {
      "source": "/getting-started/experiments/running-experiments",
      "destination": "/concepts/experiments/running-experiments"
    },
    {
      "source": "/getting-started/experiments/overview",
      "destination": "/getting-started/experiments"
    }
  ]
}<|MERGE_RESOLUTION|>--- conflicted
+++ resolved
@@ -125,13 +125,10 @@
         "pages": [
           {
             "group": "Use Cases",
-<<<<<<< HEAD
-            "pages": [
-              "cookbooks/use-cases/agent-weather-vibes-app"
-            ]
-=======
-            "pages": ["cookbooks/use-cases/agent-weather-vibes-app", "cookbooks/use-cases/agent-langchain"]
->>>>>>> 2e142a68
+            "pages": [
+              "cookbooks/use-cases/agent-weather-vibes-app", 
+              "cookbooks/use-cases/agent-langchain"
+            ]
           },
           {
             "group": "Features",
