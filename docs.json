{
  "$schema": "https://mintlify.com/docs.json",
  "theme": "mint",
  "name": "Galileo",
  "banner": {
    "content": "ℹ️ These docs are for the free version of Galileo. Documentation for current customers can be found [here](https://docs.galileo.ai/galileo).",
    "dismissible": true
  },
  "colors": {
    "primary": "#4a2ff9",
    "light": "#de00b2",
    "dark": "#4a2ff9"
  },
  "favicon": "/favicon.png",
  "navigation": {
    "groups": [
      {
        "group": "Overview",
        "pages": [
          "what-is-galileo",
          "release-notes"
        ]
      },
      {
        "group": "Getting Started",
        "pages": [
          "getting-started/quickstart",
          "getting-started/logging",
          "getting-started/experiments"
        ]
      },
      {
        "group": "SDK/API",
        "pages": [
          {
            "group": "Python SDK Reference",
            "icon": "python",
            "pages": [
              "sdk-api/python/overview",
              {
                "group": "Wrappers",
                "icon": "box",
                "pages": [
                  "sdk-api/python/wrappers/wrappers-overview",
                  "sdk-api/python/wrappers/openai"
                ]
              },
              {
                "group": "Core Logging",
                "icon": "terminal",
                "pages": [
                  "sdk-api/python/logging/log-decorator",
                  "sdk-api/python/logging/galileo-context",
                  "sdk-api/python/logging/galileo-logger"
                ]
              },
              "sdk-api/python/datasets",
              "sdk-api/python/experiments",
              "sdk-api/python/prompts",
              "sdk-api/python/reference"
            ]
          },
          {
            "group": "TypeScript SDK Reference",
            "icon": "node-js",
            "pages": [
              "sdk-api/typescript/overview",
              {
                "group": "Wrappers",
                "icon": "box",
                "pages": [
                  "sdk-api/typescript/wrappers/wrappers-overview",
                  "sdk-api/typescript/wrappers/openai"
                ]
              },
              {
                "group": "Core Logging",
                "icon": "terminal",
                "pages": [
                  "sdk-api/typescript/logging/log-function-wrapper",
                  "sdk-api/typescript/logging/galileo-logger"
                ]
              },
              "sdk-api/typescript/datasets",
              "sdk-api/typescript/experiments",
              "sdk-api/typescript/prompts",
              "sdk-api/typescript/reference"
            ]
          }
        ]
      },
      {
        "group": "How-to Guides",
        "pages": [
          "how-to-guides/overview",
          {
            "group": "Conversational AI",
            "pages": [
              "how-to-guides/conversational-ai/basic-example",
              "how-to-guides/conversational-ai/instruction-adherence",
              "how-to-guides/conversational-ai/fixing-hallucinations-and-factual-errors",
              "how-to-guides/conversational-ai/reducing-hesitation-and-uncertainty"
            ]
          },
          {
            "group": "Retrieval-Augmented Generation",
            "pages": [
              "how-to-guides/rag/basic-example",
              "how-to-guides/rag/preventing-out-of-context-information",
              "how-to-guides/rag/maximizing-chunk-utilization",
              "how-to-guides/rag/ensuring-complete-use-of-retrieved-data"
            ]
          },
          {
            "group": "Agentic AI",
            "pages": [
              "how-to-guides/agentic-ai/basic-example"
            ]
          }
        ]
      },
      {
        "group": "Cookbooks",
        "pages": [
          {
            "group": "Use Cases",
            "pages": [
              "cookbooks/use-cases/agent-weather-vibes-app", 
              "cookbooks/use-cases/agent-langchain"
            ]
          },
          {
            "group": "Features",
            "pages": [
              {
                "group": "Metrics",
                "pages": [
                  "cookbooks/features/metrics/custom-metrics-ui-llm",
                  "cookbooks/features/metrics/custom-metrics-ui-code"
                ]
              }
            ]
          }
        ]
      },
      {
        "group": "Integrations",
        "pages": [
          "integrations/openai-agent-integration",
          "integrations/otel"
        ]
      },
      {
        "group": "Concepts",
        "pages": [
          {
            "group": "Metrics",
            "pages": [
              "concepts/metrics/overview",
              {
                "group": "Response Quality",
                "pages": [
                  "concepts/metrics/response-quality/instruction-adherence",
                  "concepts/metrics/response-quality/chunk-utilization",
                  "concepts/metrics/response-quality/chunk-attribution",
                  "concepts/metrics/response-quality/chunk-relevance",
                  "concepts/metrics/response-quality/completeness",
                  "concepts/metrics/response-quality/correctness",
                  "concepts/metrics/response-quality/ground-truth-adherence"
                ]
              },
              {
                "group": "Agentic AI",
                "pages": [
                  "concepts/metrics/agentic/action-advancement",
                  "concepts/metrics/agentic/tool-selection-quality",
                  "concepts/metrics/agentic/tool-error"
                ]
              },
              {
                "group": "Model Confidence",
                "pages": [
                  "concepts/metrics/model-confidence/uncertainty",
                  "concepts/metrics/model-confidence/prompt-perplexity"
                ]
              },
              {
                "group": "Safety and Compliance",
                "pages": [
                  "concepts/metrics/safety-and-compliance/prompt-injection",
                  "concepts/metrics/safety-and-compliance/pii",
                  "concepts/metrics/safety-and-compliance/sexism",
                  "concepts/metrics/safety-and-compliance/toxicity"
                ]
              },
              {
                "group": "Expression and Readability",
                "pages": [
                  "concepts/metrics/expression-and-readability/tone",
                  "concepts/metrics/expression-and-readability/bleu-and-rouge"
                ]
              }
            ]
          },
          "concepts/projects",
<<<<<<< HEAD
          {
            "group": "Logging",
            "pages": [
              "concepts/logging/logstreams",
              "concepts/logging/traces",
              "concepts/logging/spans"
            ]
          },
          "concepts/datasets",
=======
          "concepts/logstreams",
          "concepts/traces",
          "concepts/spans",
          {  
          "group": "Annotations",
            "pages": [
              "concepts/annotations/overview",
              "concepts/annotations/annotations-walkthrough"
            ]
          },
>>>>>>> da4caaa4
          {
          "group": "Experiments",
            "pages": [
              "concepts/experiments/overview",
              "concepts/experiments/running-experiments-in-console",
              "concepts/experiments/running-experiments"
            ]
          },
          "concepts/playground"
        ]
      },
      {
        "group": "API Reference",
        "openapi": {
          "source": "https://api.galileo.ai/public/openapi.json"
        }
      },
      {
        "group": "References",
        "pages": [
          "references/faqs/faqs",
          "references/faqs/troubleshooting"
        ]
      }
    ]
  },
  "logo": {
    "light": "/logo/light.svg",
    "dark": "/logo/dark.svg"
  },
  "background": {
    "decoration": "gradient"
  },
  "navbar": {
    "primary": {
      "type": "button",
      "label": "Sign Up",
      "href": "https://app.galileo.ai/sign-up"
    }
  },
  "integrations": {
    "gtm": {
      "tagId": "GTM-585ZMNLS"
    }
  },
  "redirects": [
    {
      "source": "/how-to-guides/conversational-ai/fixing-hallucinations-and-facutal-erros",
      "destination": "/how-to-guides/conversational-ai/fixing-hallucinations-and-factual-errors"
    },
    {
      "source": "/concepts/experiments/datasets",
      "destination": "/concepts/datasets"
    },
    {
      "source": "/getting-started/experiments/datasets",
      "destination": "/concepts/datasets"
    },
    {
      "source": "/getting-started/experiments/running-experiments-in-console",
      "destination": "/concepts/experiments/running-experiments-in-console"
    },
    {
      "source": "/getting-started/experiments/running-experiments",
      "destination": "/concepts/experiments/running-experiments"
    },
    {
      "source": "/getting-started/experiments/overview",
      "destination": "/getting-started/experiments"
    },
    {
      "source": "/concepts/logstreams",
      "destination": "/concepts/logging/logstreams"
    },
    {
      "source": "/concepts/traces",
      "destination": "/concepts/logging/traces"
    },
    {
      "source": "/concepts/spans",
      "destination": "/concepts/logging/spans"
    }
  ]
}<|MERGE_RESOLUTION|>--- conflicted
+++ resolved
@@ -203,7 +203,6 @@
             ]
           },
           "concepts/projects",
-<<<<<<< HEAD
           {
             "group": "Logging",
             "pages": [
@@ -213,10 +212,6 @@
             ]
           },
           "concepts/datasets",
-=======
-          "concepts/logstreams",
-          "concepts/traces",
-          "concepts/spans",
           {  
           "group": "Annotations",
             "pages": [
@@ -224,7 +219,6 @@
               "concepts/annotations/annotations-walkthrough"
             ]
           },
->>>>>>> da4caaa4
           {
           "group": "Experiments",
             "pages": [
