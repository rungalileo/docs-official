--- conflicted
+++ resolved
@@ -337,10 +337,6 @@
         "type": "button",
         "label": "Sign Up",
         "href": "https://app.galileo.ai/sign-up"
-<<<<<<< HEAD
-
-=======
->>>>>>> 7a3443f3
       }
     },
     "integrations": {
