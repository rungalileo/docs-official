```typescript TypeScript
import { createDataset, getDataset } from 'galileo';

// Create a dataset from a file path
const datasetFromFile = await createDataset('/path/to/dataset.csv', 'my-dataset-name');

// Create a dataset from an array of objects
const datasetFromArray = await createDataset([
<<<<<<< HEAD
  { input: "Which continent is Spain in?", output: "Europe" },
  { input: "Which continent is Japan in?", output: "Asia" },
=======
  { input: "Spain", output: "Europe" },
  { input: "Japan", output: "Asia" },
>>>>>>> d5f41d45
], 'countries');

// Create a dataset from a dictionary of arrays
const datasetFromDict = await createDataset({
<<<<<<< HEAD
  input: ['Which continent is Spain in?', 'Which continent is Japan in?'],
  output: ['Europe', 'Asia']
}, 'countries');
=======
  input: ['Spain', 'Japan'],
  output: ['Europe', 'Asia']
}, 'countries-from-dict');
>>>>>>> d5f41d45

// Get a dataset by name
const dataset = await getDataset({name: 'countries'}); 
```<|MERGE_RESOLUTION|>--- conflicted
+++ resolved
@@ -6,26 +6,15 @@
 
 // Create a dataset from an array of objects
 const datasetFromArray = await createDataset([
-<<<<<<< HEAD
-  { input: "Which continent is Spain in?", output: "Europe" },
-  { input: "Which continent is Japan in?", output: "Asia" },
-=======
   { input: "Spain", output: "Europe" },
   { input: "Japan", output: "Asia" },
->>>>>>> d5f41d45
 ], 'countries');
 
 // Create a dataset from a dictionary of arrays
 const datasetFromDict = await createDataset({
-<<<<<<< HEAD
-  input: ['Which continent is Spain in?', 'Which continent is Japan in?'],
-  output: ['Europe', 'Asia']
-}, 'countries');
-=======
   input: ['Spain', 'Japan'],
   output: ['Europe', 'Asia']
 }, 'countries-from-dict');
->>>>>>> d5f41d45
 
 // Get a dataset by name
 const dataset = await getDataset({name: 'countries'}); 
