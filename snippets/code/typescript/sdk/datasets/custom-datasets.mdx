--- conflicted
+++ resolved
@@ -6,10 +6,6 @@
   const openai = new OpenAI({ apiKey: process.env.OPENAI_API_KEY });
 
   const dataset = [
-<<<<<<< HEAD
-    { input: "Which continent is Spain in?", output: "Europe" },
-    { input: "Which continent is Japan in?", output: "Asia" },
-=======
     {
         "input": "Spain",
         "output": "Europe",
@@ -18,18 +14,12 @@
         "input": "Japan",
         "output": "Asia",
     },
->>>>>>> d5f41d45
   ];
 
-  const runner = async (data) => {
+  const runner = async (input) => {
     const result = await openai.chat.completions.create({
-<<<<<<< HEAD
-      model: 'gpt-3.5-turbo',
-      messages: [{ content: `Which continent is ${data['input']} in?`, role: 'user' }]
-=======
       model: 'gpt-4o',
       messages: [{ content: `Which continent does the following country belong to ${input['input']}!`, role: 'user' }]
->>>>>>> d5f41d45
     });
     return result;
   };
@@ -38,7 +28,7 @@
     name: `Test Experiment`,
     dataset: dataset,
     function: runner,
-    metrics: ['correctness'],
+    metrics: ['tox'],
     projectName: 'my-project'
   });
 }
